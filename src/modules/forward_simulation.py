--- conflicted
+++ resolved
@@ -48,17 +48,8 @@
     for station_idx, (station_name, df_station) in enumerate(dict_dfs.items()):
         print(f"Simulating station {station_idx+1} of {len(cfg.station_names)}.")
 
-<<<<<<< HEAD
         # Take only a fraction of the data if specified
         df_station = df_station.iloc[:int(len(df_station) * (1 - cfg.drop_data))]
-=======
-        # Drop rows with missing values in the predictors
-        predictor_cols = df_station.filter(regex='^(met_|cro_)').columns
-        df_stn_clean = df_station.dropna(subset=predictor_cols)
-
-        # Take only a fraction of the data if specified
-        df_stn_clean = df_stn_clean.iloc[:int(len(df_stn_clean) * (1 - cfg.drop_data))]
->>>>>>> 33f7181d
 
         # If in temporal split mode, append the split index to the dataframe
         if cfg.temporal_split and (station_name in cfg.trn_stn):
@@ -89,11 +80,7 @@
                 model = model_list[tst_station_idx]
             
             # Get the predictor data for the corresponding mode
-<<<<<<< HEAD
-            df_station_X = df_station.filter(regex=mode_vars['predictors'])
-=======
-            df_station_X = df_stn_clean.filter(regex=predictors)
->>>>>>> 33f7181d
+            df_station_X = df_station.filter(regex=predictors)
 
             # Get the number of rows in the dataframe
             n_rows = len(df_station_X)
@@ -118,18 +105,7 @@
                 
                 # Predict the next SWE value and ensure it is non-negative
                 pred_dswe = model.predict(row).ravel()
-<<<<<<< HEAD
-                 
-                # In error correction, subtract the residual from the modelled dSWE
-                if cfg.modes()[mode]["target"] == "res_mod_swe":
-                    mod_dswe = df_station.loc[df_index, "delta_mod_swe"]
-                    pred_dswe = mod_dswe - pred_dswe
-
-                # Ensure that the predicted SWE is non-negative
-                pred_swe = max(pred_swe_arr[row_idx-1, mode_idx] + pred_dswe, 0)
-=======
                 pred_swe = max(pred_swe_arr[row_idx, mode_idx] + pred_dswe, 0)
->>>>>>> 33f7181d
 
                 # Save the predicted SWE
                 pred_swe_arr[row_idx + 1, mode_idx] = pred_swe
