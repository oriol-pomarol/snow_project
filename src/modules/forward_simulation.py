--- conflicted
+++ resolved
@@ -104,18 +104,7 @@
                 
                 # Predict the next SWE value and ensure it is non-negative
                 pred_dswe = model.predict(row).ravel()
-<<<<<<< HEAD
-                pred_swe = max(pred_swe_arr[row_idx-1, mode_idx] + pred_dswe, 0)
-=======
-                 
-                # In error correction, subtract the residual from the modelled dSWE
-                if cfg.modes()[mode]["predictors"] == "res_mod_swe":
-                    mod_dswe = df_stn_clean.loc[df_index, "delta_mod_swe"]
-                    pred_dswe = mod_dswe - pred_dswe
-
-                # Ensure that the predicted SWE is non-negative
                 pred_swe = max(pred_swe_arr[row_idx, mode_idx] + pred_dswe, 0)
->>>>>>> 4c142a2a
 
                 # Save the predicted SWE
                 pred_swe_arr[row_idx + 1, mode_idx] = pred_swe
