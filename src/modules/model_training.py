import pandas as pd
import numpy as np
import tensorflow as tf
import matplotlib.pyplot as plt
from matplotlib.colors import LinearSegmentedColormap
from sklearn.metrics import r2_score
from config import cfg, paths
from .model_class import Model
from .auxiliary_functions import (
    load_processed_data,
    data_aug_split
)

def model_training():

    # Load the processed data from all stations
    all_dfs = load_processed_data()
    
    # Store the training and augmentation dataframes and drop NAs
    trn_dfs = [all_dfs[station].dropna() for station in cfg.trn_stn]
    ignore_cols = ["delta_obs_swe", "obs_swe", "res_mod_swe"]
    dropna_cols = [col for col in trn_dfs[0].columns if col not in ignore_cols]
    aug_dfs = [all_dfs[stn].dropna(subset=dropna_cols) for stn in cfg.aug_stn]

    # Filter the biased delta SWE values
    trn_dfs = [df.query('delta_obs_swe != -obs_swe') for df in trn_dfs]
    aug_dfs = [df.query('delta_mod_swe != -mod_swe') for df in aug_dfs]
    
    # Set a random seed for tensorflow
    tf.random.set_seed(10)

    for mode, mode_vars in cfg.modes().items():
        print(f'Starting {mode} training...')
                    
        # Define the number of splits for training the model
        n_splits = cfg.n_temporal_splits if cfg.temporal_split else 1

<<<<<<< HEAD
        # Define whether to perform data augmentation cross-validation
        aug_cross_val = (mode == 'data_aug') and (not cfg.temporal_split)

        # Generate dataframes to store the predictions
        df_trn = pd.DataFrame(columns=['y_trn', 'y_trn_pred', 'split'])
        df_tst = pd.DataFrame(columns=['y_tst', 'y_tst_pred', 'split'])
        if aug_cross_val:
            df_aug = pd.DataFrame(columns=['y_aug', 'y_aug_pred', 'split'])

        for i in range(len(tst_dfs)) if aug_cross_val else range(1):

            if aug_cross_val:
                # Select all but one station for augmentation
                X_aug = [df.filter(regex='^met_') for j, df in \
                            enumerate(aug_dfs) if j != i]
                y_aug = [df[['delta_mod_swe']] for j, df in \
                            enumerate(aug_dfs) if j != i]
                
                # Select the one station for testing
                X_tst = tst_dfs[i].filter(regex=mode_vars['predictors'])
                y_tst = tst_dfs[i][[mode_vars['target']]]

            else:
                # No data augmentation
                X_aug, y_aug = None, None

                # Select all stations for testing
                X_tst = [df.filter(regex=mode_vars['predictors']) for df in tst_dfs]
                y_tst = [df[[mode_vars['target']]] for df in tst_dfs]
            
            # Train the model
            model = train_model(X_obs, y_obs, X_aug, y_aug, mode = mode)
            model.save_model(suffix=f'aug_split_{i}' if mode == 'data_aug' else '')

            # Predict the delta SWE for the training and test data
            y_train_pred = model.predict(pd.concat(X_obs)).ravel()
=======
        # Initialize a df to store the predictions
        df_trn = pd.DataFrame(columns=['y_trn', 'y_trn_pred', 'split'])
        df_tst = pd.DataFrame(columns=['y_tst', 'y_tst_pred', 'split'])
        if mode == 'data_aug':
            df_aug = pd.DataFrame(columns=['y_aug', 'y_aug_pred', 'split'])
        else:
            df_aug = None

        for s in range(n_splits):
            print(f'Starting split {s+1} of {n_splits}...')
            
            # Take the corresponding predictor and target variables
            X_obs = [df.filter(regex=mode_vars['predictors']) for df in trn_dfs]
            y_obs = [df[[mode_vars['target']]] for df in trn_dfs]

            # Split the data into training and test sets
            if cfg.temporal_split:
                X_trn, X_tst, y_trn, y_tst = temporal_test_split(X_obs, y_obs, s)
        
            else:
                X_trn, y_trn = X_obs, y_obs
                tst_dfs = [all_dfs[station].dropna() for station in cfg.tst_stn]
                X_tst = [df.filter(regex=mode_vars['predictors']) for df in tst_dfs]
                y_tst = [df[[mode_vars['target']]] for df in tst_dfs]

            # Take the augmented data if in the corresponding mode
            if mode == 'data_aug':
                X_aug = [df.filter(regex='^met_') for df in aug_dfs]
                y_aug = [df[['delta_mod_swe']] for df in aug_dfs]
            else:
                X_aug, y_aug = None, None
                
            # Train the best model and save it
            model = train_model(X_obs, y_obs, X_aug, y_aug, mode = mode)
            suffix = f'temp_split_{s}' if cfg.temporal_split else ''
            model.save_model(suffix=suffix)

            # Predict the delta SWE for the training and test data
            y_trn_pred = model.predict(pd.concat(X_obs)).ravel()
>>>>>>> 7cd0fbe3
            y_tst_pred = model.predict(pd.concat(X_tst)).ravel()

            # If in data augmentation, predict delta SWE for the augmented data
            if mode == 'data_aug':
                y_aug_pred = model.predict(pd.concat(X_aug)).ravel()
                y_aug = pd.concat(y_aug).values.ravel()
<<<<<<< HEAD
            else:
                y_aug_pred = None

            # Concatenate the observed values and convert to 1D numpy array
            y_train = pd.concat(y_obs).values.ravel()
            y_tst = pd.concat(y_tst).values.ravel()

            # Concatenate the values into the corresponding dataframes
            df_trn = pd.concat([df_trn, pd.DataFrame({'y_trn': y_train,
                                                      'y_trn_pred': y_train_pred,
                                                      'split': i})])
            df_tst = pd.concat([df_tst, pd.DataFrame({'y_tst': y_tst,
                                                      'y_tst_pred': y_tst_pred,
                                                      'split': i})])
            if aug_cross_val:
                df_aug = pd.concat([df_aug, pd.DataFrame({'y_aug': y_aug,
                                                          'y_aug_pred': y_aug_pred,
                                                          'split': i})])
        # Save the dataframes
        df_trn.to_csv(paths.outputs / f'pred_vs_true_{mode}_trn.csv', index=False)
        df_tst.to_csv(paths.outputs / f'pred_vs_true_{mode}_tst.csv', index=False)
        if aug_cross_val:
            df_aug.to_csv(paths.outputs / f'pred_vs_true_{mode}_aug.csv', index=False)

=======

            # Concatenate the observed values and convert to 1D numpy array
            y_trn = pd.concat(y_obs).values.ravel()
            y_tst = pd.concat(y_tst).values.ravel()

            # Append the predictions to the dataframes
            df_trn = pd.concat([df_trn, pd.DataFrame({'y_trn': y_trn, 'y_trn_pred': y_trn_pred, 'split': s})], ignore_index=True)
            df_tst = pd.concat([df_tst, pd.DataFrame({'y_tst': y_tst, 'y_tst_pred': y_tst_pred, 'split': s})], ignore_index=True)
            if mode == 'data_aug':
                df_aug = pd.concat([df_aug, pd.DataFrame({'y_aug': y_aug, 'y_aug_pred': y_aug_pred, 'split': s})], ignore_index=True)

        # Save the dataframes
        df_trn.to_csv(paths.outputs / f'pred_vs_true_{mode}.csv', index=False)
        df_tst.to_csv(paths.outputs / f'pred_vs_true_tst_{mode}.csv', index=False)
        if mode == 'data_aug':
            df_aug.to_csv(paths.outputs / f'pred_vs_true_{mode}_aug.csv', index=False)
        
>>>>>>> 7cd0fbe3
        # Make a plot vs true plot
        plot_pred_vs_true(mode, df_trn, df_tst, df_aug)
        
        print(f'{mode} trained successfully...')

    return

###############################################################################
# EXTRA FUNCTIONS
###############################################################################

def train_model(X, y, X_aug, y_aug, mode):

    # Concatenate the training data
    X_trn = pd.concat(X)
    y_trn = pd.concat(y)
    
    # If in data augmentation mode, split the augmented data too
    if mode == 'data_aug':
        X_trn, y_trn, sample_weight = \
            data_aug_split(X_trn, y_trn, X_aug, y_aug)
    else:
        sample_weight = None

    # Create a model with the best hyperparameters
    best_model = Model(mode)
    best_model.load_hps()
    best_model.create_model(X[0].shape[1], 0) # Change 0 to the number of crocus variables

    # Train the model
    history = best_model.fit(X = X_trn, y = y_trn, sample_weight = sample_weight)

    # If the model is a neural network, save the training history
    if best_model.get_model_type() == 'nn' or best_model.get_model_type() == 'lstm':

        # Save the training history
        history_df = pd.DataFrame(history.history)
        history_df.to_csv(paths.outputs / f'train_history_{mode}.csv')
                          
        # Plot the MSE history of the training
        plt.figure()
        plt.plot(history.history['loss'], label='loss')
        plt.legend()
        plt.yscale('log')
        plt.xlabel('Epoch')
        plt.ylabel('MSE')
        plt.savefig(paths.figures / f'train_history_{mode}.png')

    return best_model

###############################################################################

def plot_pred_vs_true(mode, df_trn, df_tst, df_aug=None):

    # Extract the true and predicted values
    y_train = df_trn['y_trn']
    y_train_pred = df_trn['y_trn_pred']
    y_test = df_tst['y_tst']
    y_test_pred = df_tst['y_tst_pred']

    if mode == 'data_aug':
        y_aug = df_aug['y_aug']
        y_aug_pred = df_aug['y_aug_pred']

    # Create scatter plot for training data
    fig = plt.figure(figsize=(12, 7))

    white_viridis = LinearSegmentedColormap.from_list('white_viridis', [
        (0, '#ffffff'),
        (1e-20, '#440053'),
        (0.2, '#404388'),
        (0.4, '#2a788e'),
        (0.6, '#21a784'),
        (0.8, '#78d151'),
        (1, '#fde624'),
    ], N=256)

    ax = fig.add_subplot(1, 2, 1 if mode == 'data_aug' else 1)
    ax.set_aspect('equal', adjustable='box')
    min_val, max_val = np.percentile(np.concatenate([y_train, y_train_pred]), [1, 99])
    density = ax.hist2d(y_train, y_train_pred, bins=range(int(min_val), int(max_val) + 1), cmap=white_viridis)
    fig.colorbar(density[3], ax=ax, label='Number of points per bin')
    plt.xlabel('True Values')
    plt.ylabel('Predicted Values')
    plt.title('Train Data')
    plt.plot([min_val, max_val], [min_val, max_val], 'k-', lw=1)

    # Calculate R-squared value and add it to the plot
    r2 = r2_score(y_train, y_train_pred)
    ax.text(0.05, 0.95, f'R-squared = {r2:.2f}', transform=ax.transAxes, fontsize=14,
            verticalalignment='top')

    if mode == 'data_aug':
        ax2 = fig.add_subplot(1, 2, 2)
        ax2.set_aspect('equal', adjustable='box')
        min_val, max_val = np.percentile(np.concatenate([y_aug, y_aug_pred]), [1, 99])
        density = ax2.hist2d(y_aug, y_aug_pred, bins=range(int(min_val), int(max_val) + 1), cmap=white_viridis)
        fig.colorbar(density[3], ax=ax2, label='Number of points per bin')
        plt.xlabel('True Values')
        plt.ylabel('Predicted Values')
        plt.title('Augmented Data')
        plt.plot([min_val, max_val], [min_val, max_val], 'k-', lw=1)

        # Calculate R-squared value and add it to the plot
        r2 = r2_score(y_aug, y_aug_pred)
        ax2.text(0.05, 0.95, f'R-squared = {r2:.2f}', transform=ax2.transAxes, fontsize=14,
                verticalalignment='top')

    plt.tight_layout()
    plt.savefig(paths.figures / f'pred_vs_true_{mode}.png')

    # Create scatter plot for test data
    fig_test = plt.figure(figsize=(12, 7))

    ax_test = fig_test.add_subplot(1, 1, 1)
    ax_test.set_aspect('equal', adjustable='box')
    min_val_test, max_val_test = np.percentile(np.concatenate([y_test, y_test_pred]), [1, 99])
    density_test = ax_test.hist2d(y_test, y_test_pred, bins=range(int(min_val_test), int(max_val_test) + 1), cmap=white_viridis)
    fig_test.colorbar(density_test[3], ax=ax_test, label='Number of points per bin')
    plt.xlabel('True Values')
    plt.ylabel('Predicted Values')
    plt.title('Test Data')
    plt.plot([min_val_test, max_val_test], [min_val_test, max_val_test], 'k-', lw=1)

    # Calculate R-squared value and add it to the plot
    r2_test = r2_score(y_test, y_test_pred)
    ax_test.text(0.05, 0.95, f'R-squared = {r2_test:.2f}', transform=ax_test.transAxes, fontsize=14,
        verticalalignment='top')

    plt.tight_layout()
<<<<<<< HEAD
    plt.savefig(paths.figures / f'pred_vs_true_test_{mode}.png')
    
    return
=======
    plt.savefig(paths.figures / f'pred_vs_true_tst_{mode}.png')

    return

###############################################################################

def temporal_test_split(X, y, split_idx):

    # Load the split dates
    df_split_dates = pd.read_csv(paths.temp_data / 'split_dates.csv', index_col=[0, 1])

    # Initialize lists to store the training and validation data
    X_trn, y_trn, X_tst, y_tst = [], [], [], []

    for i, station in enumerate(cfg.trn_stn):

        # Retrieve the split dates for the current station and split
        tst_start_date, tst_end_date, val_start_date, val_end_date = \
            df_split_dates.loc[(station, split_idx)].values
        
        # Filter the trn and tst data conditions for the current station and split
        trn_cond = (X[i].index < tst_start_date) | \
                   (X[i].index >= tst_end_date)
        tst_cond = (X[i].index >= tst_start_date) & \
                   (X[i].index < tst_end_date)
        # Append the training and test data
        X_trn.append(X[i].loc[trn_cond])
        y_trn.append(y[i].loc[trn_cond])
        X_tst.append(X[i].loc[tst_cond])
        y_tst.append(y[i].loc[tst_cond])          

    return X_trn, X_tst, y_trn, y_tst
>>>>>>> 7cd0fbe3
<|MERGE_RESOLUTION|>--- conflicted
+++ resolved
@@ -18,13 +18,13 @@
     
     # Store the training and augmentation dataframes and drop NAs
     trn_dfs = [all_dfs[station].dropna() for station in cfg.trn_stn]
-    ignore_cols = ["delta_obs_swe", "obs_swe", "res_mod_swe"]
-    dropna_cols = [col for col in trn_dfs[0].columns if col not in ignore_cols]
-    aug_dfs = [all_dfs[stn].dropna(subset=dropna_cols) for stn in cfg.aug_stn]
+    aug_dfs = [dropna_aug(all_dfs[stn]) for stn in cfg.aug_stn]
+    tst_dfs = [all_dfs[station].dropna() for station in cfg.tst_stn]
 
     # Filter the biased delta SWE values
     trn_dfs = [df.query('delta_obs_swe != -obs_swe') for df in trn_dfs]
     aug_dfs = [df.query('delta_mod_swe != -mod_swe') for df in aug_dfs]
+    tst_dfs = [df.query('delta_obs_swe != -obs_swe') for df in tst_dfs]
     
     # Set a random seed for tensorflow
     tf.random.set_seed(10)
@@ -32,54 +32,21 @@
     for mode, mode_vars in cfg.modes().items():
         print(f'Starting {mode} training...')
                     
-        # Define the number of splits for training the model
-        n_splits = cfg.n_temporal_splits if cfg.temporal_split else 1
-
-<<<<<<< HEAD
-        # Define whether to perform data augmentation cross-validation
-        aug_cross_val = (mode == 'data_aug') and (not cfg.temporal_split)
-
-        # Generate dataframes to store the predictions
-        df_trn = pd.DataFrame(columns=['y_trn', 'y_trn_pred', 'split'])
-        df_tst = pd.DataFrame(columns=['y_tst', 'y_tst_pred', 'split'])
-        if aug_cross_val:
-            df_aug = pd.DataFrame(columns=['y_aug', 'y_aug_pred', 'split'])
-
-        for i in range(len(tst_dfs)) if aug_cross_val else range(1):
-
-            if aug_cross_val:
-                # Select all but one station for augmentation
-                X_aug = [df.filter(regex='^met_') for j, df in \
-                            enumerate(aug_dfs) if j != i]
-                y_aug = [df[['delta_mod_swe']] for j, df in \
-                            enumerate(aug_dfs) if j != i]
-                
-                # Select the one station for testing
-                X_tst = tst_dfs[i].filter(regex=mode_vars['predictors'])
-                y_tst = tst_dfs[i][[mode_vars['target']]]
-
-            else:
-                # No data augmentation
-                X_aug, y_aug = None, None
-
-                # Select all stations for testing
-                X_tst = [df.filter(regex=mode_vars['predictors']) for df in tst_dfs]
-                y_tst = [df[[mode_vars['target']]] for df in tst_dfs]
-            
-            # Train the model
-            model = train_model(X_obs, y_obs, X_aug, y_aug, mode = mode)
-            model.save_model(suffix=f'aug_split_{i}' if mode == 'data_aug' else '')
-
-            # Predict the delta SWE for the training and test data
-            y_train_pred = model.predict(pd.concat(X_obs)).ravel()
-=======
+        # Define the number of cross validation splits, with default 1
+        n_splits = 1
+
+        # If in temporal mode, use the number of temporal splits
+        if cfg.temporal_split:
+            n_splits = cfg.n_temporal_splits
+
+        # If in data augmentation mode, use the number of test stations
+        elif mode == 'data_aug':
+            n_splits = len(cfg.tst_stn)
+
         # Initialize a df to store the predictions
         df_trn = pd.DataFrame(columns=['y_trn', 'y_trn_pred', 'split'])
         df_tst = pd.DataFrame(columns=['y_tst', 'y_tst_pred', 'split'])
-        if mode == 'data_aug':
-            df_aug = pd.DataFrame(columns=['y_aug', 'y_aug_pred', 'split'])
-        else:
-            df_aug = None
+        df_aug = pd.DataFrame(columns=['y_aug', 'y_aug_pred', 'split'])
 
         for s in range(n_splits):
             print(f'Starting split {s+1} of {n_splits}...')
@@ -91,60 +58,42 @@
             # Split the data into training and test sets
             if cfg.temporal_split:
                 X_trn, X_tst, y_trn, y_tst = temporal_test_split(X_obs, y_obs, s)
-        
+                suffix = f'temp_split_{s}'
             else:
                 X_trn, y_trn = X_obs, y_obs
-                tst_dfs = [all_dfs[station].dropna() for station in cfg.tst_stn]
-                X_tst = [df.filter(regex=mode_vars['predictors']) for df in tst_dfs]
-                y_tst = [df[[mode_vars['target']]] for df in tst_dfs]
+                if mode == 'data_aug':
+                    X_tst = tst_dfs[s].filter(regex=mode_vars['predictors'])
+                    y_tst = tst_dfs[s][[mode_vars['target']]]
+                    suffix = f'aug_split_{s}'
+
+                else:
+                    X_tst = [df.filter(regex=mode_vars['predictors']) for df in tst_dfs]
+                    y_tst = [df[[mode_vars['target']]] for df in tst_dfs]
+                    suffix = ''
 
             # Take the augmented data if in the corresponding mode
+            X_aug, y_aug = None, None
             if mode == 'data_aug':
-                X_aug = [df.filter(regex='^met_') for df in aug_dfs]
-                y_aug = [df[['delta_mod_swe']] for df in aug_dfs]
-            else:
-                X_aug, y_aug = None, None
-                
-            # Train the best model and save it
-            model = train_model(X_obs, y_obs, X_aug, y_aug, mode = mode)
-            suffix = f'temp_split_{s}' if cfg.temporal_split else ''
+                if cfg.temporal_split:
+                    X_aug = [df.filter(regex='^met_') for df in aug_dfs]
+                    y_aug = [df[['delta_mod_swe']] for df in aug_dfs]
+                else:
+                    X_aug = [df.filter(regex='^met_') for i, df in enumerate(aug_dfs) if i != s]
+                    y_aug = [df[['delta_mod_swe']] for i, df in enumerate(aug_dfs) if i != s]
+
+            
+            # Train the model
+            model = train_model(X_trn, y_trn, X_aug, y_aug, mode = mode)
             model.save_model(suffix=suffix)
 
             # Predict the delta SWE for the training and test data
             y_trn_pred = model.predict(pd.concat(X_obs)).ravel()
->>>>>>> 7cd0fbe3
             y_tst_pred = model.predict(pd.concat(X_tst)).ravel()
 
             # If in data augmentation, predict delta SWE for the augmented data
             if mode == 'data_aug':
                 y_aug_pred = model.predict(pd.concat(X_aug)).ravel()
                 y_aug = pd.concat(y_aug).values.ravel()
-<<<<<<< HEAD
-            else:
-                y_aug_pred = None
-
-            # Concatenate the observed values and convert to 1D numpy array
-            y_train = pd.concat(y_obs).values.ravel()
-            y_tst = pd.concat(y_tst).values.ravel()
-
-            # Concatenate the values into the corresponding dataframes
-            df_trn = pd.concat([df_trn, pd.DataFrame({'y_trn': y_train,
-                                                      'y_trn_pred': y_train_pred,
-                                                      'split': i})])
-            df_tst = pd.concat([df_tst, pd.DataFrame({'y_tst': y_tst,
-                                                      'y_tst_pred': y_tst_pred,
-                                                      'split': i})])
-            if aug_cross_val:
-                df_aug = pd.concat([df_aug, pd.DataFrame({'y_aug': y_aug,
-                                                          'y_aug_pred': y_aug_pred,
-                                                          'split': i})])
-        # Save the dataframes
-        df_trn.to_csv(paths.outputs / f'pred_vs_true_{mode}_trn.csv', index=False)
-        df_tst.to_csv(paths.outputs / f'pred_vs_true_{mode}_tst.csv', index=False)
-        if aug_cross_val:
-            df_aug.to_csv(paths.outputs / f'pred_vs_true_{mode}_aug.csv', index=False)
-
-=======
 
             # Concatenate the observed values and convert to 1D numpy array
             y_trn = pd.concat(y_obs).values.ravel()
@@ -162,7 +111,6 @@
         if mode == 'data_aug':
             df_aug.to_csv(paths.outputs / f'pred_vs_true_{mode}_aug.csv', index=False)
         
->>>>>>> 7cd0fbe3
         # Make a plot vs true plot
         plot_pred_vs_true(mode, df_trn, df_tst, df_aug)
         
@@ -293,12 +241,19 @@
         verticalalignment='top')
 
     plt.tight_layout()
-<<<<<<< HEAD
     plt.savefig(paths.figures / f'pred_vs_true_test_{mode}.png')
-    
-    return
-=======
-    plt.savefig(paths.figures / f'pred_vs_true_tst_{mode}.png')
+
+    # Save the true and predicted values as csv
+    train_df = pd.DataFrame({'TrueValues': y_train, 'PredictedValues': y_train_pred})
+    train_df.to_csv(paths.outputs / f'pred_vs_true_{mode}.csv', index=False)
+
+    if mode == 'data_aug':
+        aug_df = pd.DataFrame({'TrueValues': y_aug, 'PredictedValues': y_aug_pred})
+        aug_df.to_csv(paths.outputs / f'pred_vs_true_{mode}_aug.csv', index=False)
+
+    # Save the true and predicted values as csv
+    test_df = pd.DataFrame({'TrueValues': y_test, 'PredictedValues': y_test_pred})
+    test_df.to_csv(paths.outputs / f'pred_vs_true_test_{mode}.csv', index=False)
 
     return
 
@@ -330,4 +285,11 @@
         y_tst.append(y[i].loc[tst_cond])          
 
     return X_trn, X_tst, y_trn, y_tst
->>>>>>> 7cd0fbe3
+
+###############################################################################
+
+def dropna_aug(aug_df):
+    ignore_cols = ["delta_obs_swe", "obs_swe", "res_mod_swe"]
+    dropna_cols = [col for col in aug_df.columns if col not in ignore_cols]
+    clean_df = aug_df.dropna(subset=dropna_cols)
+    return clean_df