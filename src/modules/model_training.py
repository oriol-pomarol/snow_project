import pandas as pd
import numpy as np
import tensorflow as tf
import matplotlib.pyplot as plt
from matplotlib.colors import LinearSegmentedColormap
from sklearn.metrics import r2_score
from config import cfg, paths
from .model_class import Model
from .auxiliary_functions import (
    load_processed_data,
    data_aug_split
)

def model_training():

    # Load the processed data from all stations
    all_dfs = load_processed_data()
    
    # Store the training and augmentation dataframes and drop NAs
    trn_dfs = [all_dfs[station].dropna() for station in cfg.trn_stn]
    ignore_cols = ["delta_obs_swe", "obs_swe", "res_mod_swe"]
    dropna_cols = [col for col in trn_dfs[0].columns if col not in ignore_cols]
    aug_dfs = [all_dfs[stn].dropna(subset=dropna_cols) for stn in cfg.aug_stn]

    # Filter the biased delta SWE values
    trn_dfs = [df.query('delta_obs_swe != -obs_swe') for df in trn_dfs]
    aug_dfs = [df.query('delta_mod_swe != -mod_swe') for df in aug_dfs]
    
    # Set a random seed for tensorflow
    tf.random.set_seed(10)

<<<<<<< HEAD
    # Define the test data
    if cfg.temporal_split:
        trn_dfs, tst_dfs = temporal_data_split(trn_dfs)

    else:
        tst_dfs = [all_dfs[station].dropna() for station in cfg.tst_stn]

=======
>>>>>>> c4c5d874
    for mode, mode_vars in cfg.modes().items():
        print(f'Starting {mode} training...')
                    
        # Define the number of splits for training the model
        n_splits = cfg.n_temporal_splits if cfg.temporal_split else 1

        for s in range(n_splits):
            print(f'Starting split {s+1} of {n_splits}...')
            
<<<<<<< HEAD
        # Train the best model and save it
        model = train_model(X_obs, y_obs, X_aug, y_aug, mode = mode)
        model.save_model()

        # Take the test data for direct prediction
        X_tst = [df.filter(regex=mode_vars['predictors']) for df in tst_dfs]
        y_tst = [df[[mode_vars['target']]] for df in tst_dfs]

        # Predict the delta SWE for the training and test data
        y_trn_pred = model.predict(pd.concat(X_obs)).ravel()
        y_tst_pred = model.predict(pd.concat(X_tst)).ravel()

        # If in data augmentation, predict delta SWE for the augmented data
        if mode == 'data_aug':
            y_aug_pred = model.predict(pd.concat(X_aug)).ravel()
            y_aug = pd.concat(y_aug).values.ravel()
        else:
            y_aug_pred = None

        # Concatenate the observed values and convert to 1D numpy array
        y_trn = pd.concat(y_obs).values.ravel()
        y_tst = pd.concat(y_tst).values.ravel()

        # Make a plot vs true plot
        plot_pred_vs_true(mode, y_trn, y_trn_pred,
                          y_tst, y_tst_pred, y_aug, y_aug_pred)
=======
            # Take the corresponding predictor and target variables
            X_obs = [df.filter(regex=mode_vars['predictors']) for df in trn_dfs]
            y_obs = [df[[mode_vars['target']]] for df in trn_dfs]

            # Split the data into training and test sets
            if cfg.temporal_split:
                X_trn, X_tst, y_trn, y_tst = temporal_test_split(X_obs, y_obs, s)
        
            else:
                X_trn, y_trn = X_obs, y_obs
                tst_dfs = [all_dfs[station].dropna() for station in cfg.tst_stn]
                X_tst = [df.filter(regex=mode_vars['predictors']) for df in tst_dfs]
                y_tst = [df[[mode_vars['target']]] for df in tst_dfs]

            # Take the augmented data if in the corresponding mode
            if mode == 'data_aug':
                X_aug = [df.filter(regex='^met_') for df in aug_dfs]
                y_aug = [df[['delta_mod_swe']] for df in aug_dfs]
            else:
                X_aug, y_aug = None, None
                
            # Train the best model and save it
            model = train_model(X_obs, y_obs, X_aug, y_aug, mode = mode)
            suffix = f'temp_split_{s}' if cfg.temporal_split else ''
            model.save_model(suffix=suffix)

            # Take the test data for direct prediction
            X_tst = [df.filter(regex=mode_vars['predictors']) for df in tst_dfs]
            y_tst = [df[[mode_vars['target']]] for df in tst_dfs]

            # Predict the delta SWE for the training and test data
            y_train_pred = model.predict(pd.concat(X_obs)).ravel()
            y_tst_pred = model.predict(pd.concat(X_tst)).ravel()

            # If in data augmentation, predict delta SWE for the augmented data
            if mode == 'data_aug':
                y_aug_pred = model.predict(pd.concat(X_aug)).ravel()
                y_aug = pd.concat(y_aug).values.ravel()
            else:
                y_aug_pred = None

            # Concatenate the observed values and convert to 1D numpy array
            y_train = pd.concat(y_obs).values.ravel()
            y_tst = pd.concat(y_tst).values.ravel()

            # Make a plot vs true plot
            plot_pred_vs_true(mode, y_train, y_train_pred, y_tst, y_tst_pred,
                              y_aug, y_aug_pred, suffix)
>>>>>>> c4c5d874
        
        print(f'{mode} trained successfully...')

    return

###############################################################################
# EXTRA FUNCTIONS
###############################################################################

def train_model(X, y, X_aug, y_aug, mode):

    # Concatenate the training data
    X_trn = pd.concat(X)
    y_trn = pd.concat(y)
    
    # If in data augmentation mode, split the augmented data too
    if mode == 'data_aug':
        X_trn, y_trn, sample_weight = \
            data_aug_split(X_trn, y_trn, X_aug, y_aug)
    else:
        sample_weight = None

    # Create a model with the best hyperparameters
    best_model = Model(mode)
    best_model.load_hps()
    best_model.create_model(X[0].shape[1], 0) # Change 0 to the number of crocus variables

    # Train the model
    history = best_model.fit(X = X_trn, y = y_trn, sample_weight = sample_weight)

    # If the model is a neural network, save the training history
    if best_model.get_model_type() == 'nn' or best_model.get_model_type() == 'lstm':

        # Save the training history
        history_df = pd.DataFrame(history.history)
        history_df.to_csv(paths.outputs / f'train_history_{mode}.csv')
                          
        # Plot the MSE history of the training
        plt.figure()
        plt.plot(history.history['loss'], label='loss')
        plt.legend()
        plt.yscale('log')
        plt.xlabel('Epoch')
        plt.ylabel('MSE')
        plt.savefig(paths.figures / f'train_history_{mode}.png')

    return best_model

###############################################################################

def plot_pred_vs_true(mode, y_train, y_train_pred, y_test, y_test_pred,
                      y_aug=None, y_aug_pred=None, suffix=''):

    # Create scatter plot for training data
    fig = plt.figure(figsize=(12, 7))

    white_viridis = LinearSegmentedColormap.from_list('white_viridis', [
        (0, '#ffffff'),
        (1e-20, '#440053'),
        (0.2, '#404388'),
        (0.4, '#2a788e'),
        (0.6, '#21a784'),
        (0.8, '#78d151'),
        (1, '#fde624'),
    ], N=256)

    ax = fig.add_subplot(1, 2, 1 if mode == 'data_aug' else 1)
    ax.set_aspect('equal', adjustable='box')
    min_val, max_val = np.percentile(np.concatenate([y_train, y_train_pred]), [1, 99])
    density = ax.hist2d(y_train, y_train_pred, bins=range(int(min_val), int(max_val) + 1), cmap=white_viridis)
    fig.colorbar(density[3], ax=ax, label='Number of points per bin')
    plt.xlabel('True Values')
    plt.ylabel('Predicted Values')
    plt.title('Train Data')
    plt.plot([min_val, max_val], [min_val, max_val], 'k-', lw=1)

    # Calculate R-squared value and add it to the plot
    r2 = r2_score(y_train, y_train_pred)
    ax.text(0.05, 0.95, f'R-squared = {r2:.2f}', transform=ax.transAxes, fontsize=14,
            verticalalignment='top')

    if mode == 'data_aug':
        ax2 = fig.add_subplot(1, 2, 2)
        ax2.set_aspect('equal', adjustable='box')
        min_val, max_val = np.percentile(np.concatenate([y_aug, y_aug_pred]), [1, 99])
        density = ax2.hist2d(y_aug, y_aug_pred, bins=range(int(min_val), int(max_val) + 1), cmap=white_viridis)
        fig.colorbar(density[3], ax=ax2, label='Number of points per bin')
        plt.xlabel('True Values')
        plt.ylabel('Predicted Values')
        plt.title('Augmented Data')
        plt.plot([min_val, max_val], [min_val, max_val], 'k-', lw=1)

        # Calculate R-squared value and add it to the plot
        r2 = r2_score(y_aug, y_aug_pred)
        ax2.text(0.05, 0.95, f'R-squared = {r2:.2f}', transform=ax2.transAxes, fontsize=14,
                verticalalignment='top')

    plt.tight_layout()
    name = f'pred_vs_true_{mode}_{suffix}.png' if suffix else f'pred_vs_true_{mode}.png'
    plt.savefig(paths.figures / name)

    # Create scatter plot for test data
    fig_test = plt.figure(figsize=(12, 7))

    ax_test = fig_test.add_subplot(1, 1, 1)
    ax_test.set_aspect('equal', adjustable='box')
    min_val_test, max_val_test = np.percentile(np.concatenate([y_test, y_test_pred]), [1, 99])
    density_test = ax_test.hist2d(y_test, y_test_pred, bins=range(int(min_val_test), int(max_val_test) + 1), cmap=white_viridis)
    fig_test.colorbar(density_test[3], ax=ax_test, label='Number of points per bin')
    plt.xlabel('True Values')
    plt.ylabel('Predicted Values')
    plt.title('Test Data')
    plt.plot([min_val_test, max_val_test], [min_val_test, max_val_test], 'k-', lw=1)

    # Calculate R-squared value and add it to the plot
    r2_test = r2_score(y_test, y_test_pred)
    ax_test.text(0.05, 0.95, f'R-squared = {r2_test:.2f}', transform=ax_test.transAxes, fontsize=14,
        verticalalignment='top')

    plt.tight_layout()
    name = f'pred_vs_true_tst_{mode}_{suffix}.png' if suffix else f'pred_vs_true_tst_{mode}.png'
    plt.savefig(paths.figures / name)

    # Save the true and predicted values as csv
    train_df = pd.DataFrame({'TrueValues': y_train, 'PredictedValues': y_train_pred})
    name = f'pred_vs_true_{mode}_{suffix}.csv' if suffix else f'pred_vs_true_{mode}.csv'
    train_df.to_csv(paths.outputs / name, index=False)

    if mode == 'data_aug':
        aug_df = pd.DataFrame({'TrueValues': y_aug, 'PredictedValues': y_aug_pred})
        name = f'pred_vs_true_{mode}_aug_{suffix}.csv' if suffix else f'pred_vs_true_{mode}_aug.csv'
        aug_df.to_csv(paths.outputs / name, index=False)

    # Save the true and predicted values as csv
    test_df = pd.DataFrame({'TrueValues': y_test, 'PredictedValues': y_test_pred})
    name = f'pred_vs_true_tst_{mode}_{suffix}.csv' if suffix else f'pred_vs_true_tst_{mode}.csv'
    test_df.to_csv(paths.outputs / name, index=False)

    return

###############################################################################

def temporal_test_split(X, y, split_idx):

    # Load the split dates
    df_split_dates = pd.read_csv(paths.temp_data / 'split_dates.csv', index_col=[0, 1])

    # Initialize lists to store the training and validation data
    X_trn, y_trn, X_tst, y_tst = [], [], [], []

    for station in cfg.trn_stn:

        # Retrieve the split dates for the current station and split
        trn_val_split_date, val_tst_split_date, tst_trn_split_date = \
            df_split_dates.loc[(station, split_idx)].values
        
        # Filter the trn and tst data conditions for the current station and split
        trn_cond = (X[station].index < val_tst_split_date) | \
                   (X[station].index >= tst_trn_split_date)
        tst_cond = (X[station].index >= val_tst_split_date) & \
                   (X[station].index < tst_trn_split_date)

        # Append the training and test data
        X_trn.append(X[station].loc[trn_cond])
        y_trn.append(y[station].loc[trn_cond])
        X_tst.append(X[station].loc[tst_cond])
        y_tst.append(y[station].loc[tst_cond])          

    return X_trn, X_tst, y_trn, y_tst<|MERGE_RESOLUTION|>--- conflicted
+++ resolved
@@ -29,16 +29,6 @@
     # Set a random seed for tensorflow
     tf.random.set_seed(10)
 
-<<<<<<< HEAD
-    # Define the test data
-    if cfg.temporal_split:
-        trn_dfs, tst_dfs = temporal_data_split(trn_dfs)
-
-    else:
-        tst_dfs = [all_dfs[station].dropna() for station in cfg.tst_stn]
-
-=======
->>>>>>> c4c5d874
     for mode, mode_vars in cfg.modes().items():
         print(f'Starting {mode} training...')
                     
@@ -48,34 +38,6 @@
         for s in range(n_splits):
             print(f'Starting split {s+1} of {n_splits}...')
             
-<<<<<<< HEAD
-        # Train the best model and save it
-        model = train_model(X_obs, y_obs, X_aug, y_aug, mode = mode)
-        model.save_model()
-
-        # Take the test data for direct prediction
-        X_tst = [df.filter(regex=mode_vars['predictors']) for df in tst_dfs]
-        y_tst = [df[[mode_vars['target']]] for df in tst_dfs]
-
-        # Predict the delta SWE for the training and test data
-        y_trn_pred = model.predict(pd.concat(X_obs)).ravel()
-        y_tst_pred = model.predict(pd.concat(X_tst)).ravel()
-
-        # If in data augmentation, predict delta SWE for the augmented data
-        if mode == 'data_aug':
-            y_aug_pred = model.predict(pd.concat(X_aug)).ravel()
-            y_aug = pd.concat(y_aug).values.ravel()
-        else:
-            y_aug_pred = None
-
-        # Concatenate the observed values and convert to 1D numpy array
-        y_trn = pd.concat(y_obs).values.ravel()
-        y_tst = pd.concat(y_tst).values.ravel()
-
-        # Make a plot vs true plot
-        plot_pred_vs_true(mode, y_trn, y_trn_pred,
-                          y_tst, y_tst_pred, y_aug, y_aug_pred)
-=======
             # Take the corresponding predictor and target variables
             X_obs = [df.filter(regex=mode_vars['predictors']) for df in trn_dfs]
             y_obs = [df[[mode_vars['target']]] for df in trn_dfs]
@@ -106,9 +68,9 @@
             X_tst = [df.filter(regex=mode_vars['predictors']) for df in tst_dfs]
             y_tst = [df[[mode_vars['target']]] for df in tst_dfs]
 
-            # Predict the delta SWE for the training and test data
-            y_train_pred = model.predict(pd.concat(X_obs)).ravel()
-            y_tst_pred = model.predict(pd.concat(X_tst)).ravel()
+        # Predict the delta SWE for the training and test data
+        y_trn_pred = model.predict(pd.concat(X_obs)).ravel()
+        y_tst_pred = model.predict(pd.concat(X_tst)).ravel()
 
             # If in data augmentation, predict delta SWE for the augmented data
             if mode == 'data_aug':
@@ -117,14 +79,13 @@
             else:
                 y_aug_pred = None
 
-            # Concatenate the observed values and convert to 1D numpy array
-            y_train = pd.concat(y_obs).values.ravel()
-            y_tst = pd.concat(y_tst).values.ravel()
+        # Concatenate the observed values and convert to 1D numpy array
+        y_trn = pd.concat(y_obs).values.ravel()
+        y_tst = pd.concat(y_tst).values.ravel()
 
             # Make a plot vs true plot
-            plot_pred_vs_true(mode, y_train, y_train_pred, y_tst, y_tst_pred,
+            plot_pred_vs_true(mode, y_trn, y_trn_pred, y_tst, y_tst_pred,
                               y_aug, y_aug_pred, suffix)
->>>>>>> c4c5d874
         
         print(f'{mode} trained successfully...')
 
