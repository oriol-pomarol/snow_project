--- conflicted
+++ resolved
@@ -143,16 +143,12 @@
     # Create a model with the best hyperparameters
     best_model = Model(mode)
     best_model.load_hps()
-<<<<<<< HEAD
-    best_model.create_model(meteo_shape, others_shape)
-=======
 
     # Count the number of meteo variables
     n_met_vars = sum([1 for col in X_trn.columns if col.startswith('met_')])
 
     # Create the model and fit it to the data
     best_model.create_model(X_trn.shape[1], n_met_vars)
->>>>>>> acdd8cd8
 
     # Train the model
     history = best_model.fit(X = X_trn, y = y_trn, sample_weight = sample_weight)
