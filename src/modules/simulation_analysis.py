--- conflicted
+++ resolved
@@ -68,25 +68,6 @@
         
         # Calculate the nNSE for the whole station if in station split
         else:
-<<<<<<< HEAD
-            # Calculate the nNSE of the whole station and append it to the df
-            obs_swe_train = df_station_clean['obs_swe']
-            
-            if len(obs_swe_train) == 0:
-                nnse_train = [float('nan')] * len(sim_modes)
-                print(f"Warning: No observations available for evaluating station {station_name}.")
-            else:
-                nnse_train = [calculate_nNSE(obs_swe_train, df_station_clean[mode]) for mode in sim_modes]
-            
-            df_nnse.loc[station_name] = nnse_train
-
-    # Calculate the weighted average
-    avg_stn = list(cfg.trn_stn if cfg.temporal_split else cfg.tst_stn)
-    df_nnse.loc['AVERAGE (test)'] = (df_nnse.loc[avg_stn].T * n_obs[avg_stn]).sum(axis=1) / n_obs[avg_stn].sum()
-    
-    # Save the nNSE as csv
-    df_nnse.to_csv(paths.outputs / 'fwd_sim_nnse.csv')
-=======
             for metric in metrics:
                 metric.calculate_and_append(dict_dfs[station_name], station_name)
    
@@ -95,7 +76,6 @@
     for metric in metrics:
         metric.calculate_and_append(df_all, 'TOTAL')
         metric.save()
->>>>>>> 33f7181d
 
     # Plot the results
     print('Plotting the results...')  
