--- conflicted
+++ resolved
@@ -63,11 +63,7 @@
                                loss='mean_squared_error', metrics=['mean_squared_error'], weighted_metrics=[])
         
         elif self.model_type == 'lstm':
-<<<<<<< HEAD
-            sequential_input = keras.layers.Input(shape=(cfg.lag, (input_shape-1*crocus_shape*(self.mode=='cro_vars')) // cfg.lag))
-=======
             sequential_input = keras.layers.Input(shape=(cfg.lag, n_met_vars // cfg.lag))
->>>>>>> 139ce22a
             activation = self.hyperparameters.get('activation', 'relu')
             depth = len(self.hyperparameters.get('layers'))
             x = sequential_input
@@ -76,21 +72,12 @@
                     x = keras.layers.LSTM(units, return_sequences=True)(x)
                 else:
                     x = keras.layers.LSTM(units)(x)
-<<<<<<< HEAD
-            if self.mode == 'cro_vars':
-                extra_var_input = keras.layers.Input(shape=(crocus_shape,), name='extra_var_input')
-                combined_input = keras.layers.Concatenate()([x, extra_var_input])
-                x = keras.layers.Dense(units=128, activation=activation)(combined_input)
-            output_layer = keras.layers.Dense(1, activation='linear')(x)
-            if self.mode == 'cro_vars':
-=======
             if input_shape > n_met_vars:
                 extra_var_input = keras.layers.Input(shape=(input_shape - n_met_vars,), name='extra_var_input')
                 combined_input = keras.layers.Concatenate()([x, extra_var_input])
                 x = keras.layers.Dense(units=128, activation=activation)(combined_input)
             output_layer = keras.layers.Dense(1, activation='linear')(x)
             if input_shape > n_met_vars:
->>>>>>> 139ce22a
                 self.model = keras.models.Model(inputs=[sequential_input, extra_var_input], outputs=output_layer)
             else:
                 self.model = keras.models.Model(inputs=sequential_input, outputs=output_layer)
