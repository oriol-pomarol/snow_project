--- conflicted
+++ resolved
@@ -94,17 +94,10 @@
             path_dir = paths.models
         model_name = '_'.join([self.mode, suffix]) if suffix else self.mode
         if self.model_type == 'rf':
-<<<<<<< HEAD
-            joblib.dump(self.model, path_dir/ f'{model_name}.joblib')
-        else:
-            self.model.save(path_dir / f'{model_name}.h5')
-
-=======
             joblib.dump(self.model, path_dir / f'{model_name}.joblib')
         else:
             self.model.save(path_dir / f'{model_name}.h5')
     
->>>>>>> 7cd0fbe3
     def load_model(self, path_dir=None, suffix=''):
         if path_dir is None:
             path_dir = paths.models
