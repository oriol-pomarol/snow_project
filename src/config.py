from dataclasses import dataclass
from pathlib import Path

@dataclass()
class cfg:
    lag: int = 14
    rel_weight: float = 1
    temporal_split: bool = False
    n_temporal_splits: int = 5
    val_ratio: float = 1/3
    drop_data: float = 0.0
    epochs: tuple = (25, 50, 75, 100)
    station_names: tuple = ("cdp", "oas", "obs", "ojp", "rme",
                            "sap", "snb", "sod", "swa", "wfj")
    trn_stn: tuple = ('cdp', 'rme', 'sod')
    aug_stn: tuple = ('oas', 'obs', 'ojp', 'sap', 'snb', 'swa', 'wfj')
    tst_stn: tuple = aug_stn
    station_years: tuple = ()

    # Define the modes and the corresponding predictors and target
    @staticmethod
    def modes():
        return {
<<<<<<< HEAD
            "dir_pred": "^met_", 
            "post_prc": "^(met_|delta_mod_swe$)",
            "cro_vars": "^(met_|cro_|delta_mod_swe$)",
            "data_aug": "^met_", 
        }
    
    # Set the hyperparameters to test for each model type
    @staticmethod
    def hyperparameters():
        return {
            'rf': {
=======
    "dir_pred": {"predictors": "^met_" + '|^obs_swe$',
                 "target": "delta_obs_swe"},
    "err_corr": {"predictors": "^met_" + '|^obs_swe$' + '|^mod_swe$',
                 "target": "res_mod_swe"},
    # "cro_vars": {"predictors": "^(met_|cro_)" + '|^obs_swe$',
    #              "target": "res_mod_swe"},
    "data_aug": {"predictors": "^met_" + '|^obs_swe$',
                 "target": "delta_obs_swe"},
    }

    # Set the hyperparameters for each model type
    def hyperparameters(model_type):
        if model_type == 'rf':
            return {
>>>>>>> 4c142a2a
                'max_depth': [None, 10, 20],
                'max_samples': [None, 0.5, 0.8]
            },
            'nn': {
                'layers': [[2048], [128, 128, 128]],
                'learning_rate': [1e-3, 1e-5],
                'l2_reg': [0, 1e-2, 1e-4]
            },
            'lstm': {
                'layers': [[512], [128, 64]],
                'learning_rate': [1e-3, 1e-5],
                'l2_reg': [0, 1e-2, 1e-4]
            },
        }

@dataclass()
class paths:

    # ROOT PATH
    root: Path = Path(__file__).resolve().parents[1]
    
    # DATA PATHS
    proc_data: Path = root / "data" / "processed"
    raw_data: Path = root / "data" / "raw"

    # RESULTS PATHS
    results: Path = root / "results"
    models: Path = results / "models"
    figures: Path = results / "figures"
    outputs: Path = results / "outputs"
    temp: Path = results / "temp"<|MERGE_RESOLUTION|>--- conflicted
+++ resolved
@@ -21,11 +21,10 @@
     @staticmethod
     def modes():
         return {
-<<<<<<< HEAD
-            "dir_pred": "^met_", 
-            "post_prc": "^(met_|delta_mod_swe$)",
-            "cro_vars": "^(met_|cro_|delta_mod_swe$)",
-            "data_aug": "^met_", 
+            "dir_pred": "^(met_|obs_swe$)", 
+            "post_prc": "^(met_|delta_mod_swe$|obs_swe$|mod_swe$)",
+            "cro_vars": "^(met_|cro_|delta_mod_swe$|obs_swe$|mod_swe$)",
+            "data_aug": "^(met_|obs_swe$)", 
         }
     
     # Set the hyperparameters to test for each model type
@@ -33,22 +32,6 @@
     def hyperparameters():
         return {
             'rf': {
-=======
-    "dir_pred": {"predictors": "^met_" + '|^obs_swe$',
-                 "target": "delta_obs_swe"},
-    "err_corr": {"predictors": "^met_" + '|^obs_swe$' + '|^mod_swe$',
-                 "target": "res_mod_swe"},
-    # "cro_vars": {"predictors": "^(met_|cro_)" + '|^obs_swe$',
-    #              "target": "res_mod_swe"},
-    "data_aug": {"predictors": "^met_" + '|^obs_swe$',
-                 "target": "delta_obs_swe"},
-    }
-
-    # Set the hyperparameters for each model type
-    def hyperparameters(model_type):
-        if model_type == 'rf':
-            return {
->>>>>>> 4c142a2a
                 'max_depth': [None, 10, 20],
                 'max_samples': [None, 0.5, 0.8]
             },
