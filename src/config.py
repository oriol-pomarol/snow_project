from dataclasses import dataclass
from pathlib import Path

@dataclass(frozen=True)
class cfg:
    lag: int = 14
    temporal_split: bool = True
    epochs = [10, 50, 100]
    n_temporal_splits: int = 5
    val_ratio: float = 0.15
    rel_weight: float = 1
    station_names: tuple = (
        "cdp",
        "oas",
        "obs",
        "ojp",
        "rme",
        "sap",
        "snb",
        "sod",
        "swa",
        "wfj",
    )
    trn_stn: tuple = ('cdp', 'rme', 'sod')
<<<<<<< HEAD
    aug_stn: tuple = ('oas', 'obs', 'ojp', 'sap', 'snb', 'swa', 'wfg')
    tst_stn: tuple = aug_stn
=======
    aug_stn: tuple = ('oas', 'obs', 'ojp', 'sap', 'snb', 'swa')
    tst_stn: tuple = ('wfj',)
>>>>>>> 7cd0fbe3
    drop_data: float = 0.6
    station_years: tuple = ()

    # Define the modes and the corresponding predictors and target
    def modes():
        return {
    "dir_pred": {"predictors": "^met_", "target": "delta_obs_swe"},
    "err_corr": {"predictors": "^(met_|cro_)", "target": "res_mod_swe"},
    "data_aug": {"predictors": "^met_", "target": "delta_obs_swe"},
    }

    # Set the hyperparameters for each model type
    def hyperparameters(model_type):
        if model_type == 'rf':
            return {
                'max_depth': [None, 10, 20],
                'max_samples': [None, 0.5, 0.8]
                }
        elif model_type == 'nn':
            return {
                'layers': [[2048], [128, 128, 128]],
                'learning_rate': [1e-3, 1e-5],
                'l2_reg': [0, 1e-2, 1e-4]
                }
        elif model_type == 'lstm':
            return {
                'layers': [[512], [128, 64]],
                'learning_rate': [1e-3, 1e-5],
                'l2_reg': [0, 1e-2, 1e-4]
                }   
        else:
            raise ValueError(f"Model type {model_type} not recognized.")
    
    def __post_init__(self):
        # Check that all stations are in station_names
        assert all(station in self.station_names for station in self.trn_stations), \
        "Some elements in trn_stations are not in station_names"
        assert all(station in self.station_names for station in self.aug_stations), \
        "Some elements in aug_stations are not in station_names"
        assert all(station in self.station_names for station in self.tst_stations), \
        "Some elements in tst_stations are not in station_names"

@dataclass(frozen=True)
class paths:

    # ROOT PATH
    root: Path = Path(__file__).resolve().parents[1]
    
    # DATA PATHS
    proc_data: Path = root / "data" / "processed"
    raw_data: Path = root / "data" / "raw"
    temp_data: Path = root / "data" / "temp"

    # RESULTS PATHS
    models: Path = root / "results" / "models"
    figures: Path = root / "results" / "figures"
    outputs: Path = root / "results" / "outputs"<|MERGE_RESOLUTION|>--- conflicted
+++ resolved
@@ -22,13 +22,8 @@
         "wfj",
     )
     trn_stn: tuple = ('cdp', 'rme', 'sod')
-<<<<<<< HEAD
-    aug_stn: tuple = ('oas', 'obs', 'ojp', 'sap', 'snb', 'swa', 'wfg')
+    aug_stn: tuple = ('oas', 'obs', 'ojp', 'sap', 'snb', 'swa', 'wfj')
     tst_stn: tuple = aug_stn
-=======
-    aug_stn: tuple = ('oas', 'obs', 'ojp', 'sap', 'snb', 'swa')
-    tst_stn: tuple = ('wfj',)
->>>>>>> 7cd0fbe3
     drop_data: float = 0.6
     station_years: tuple = ()
 
