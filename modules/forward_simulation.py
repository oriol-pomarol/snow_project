--- conflicted
+++ resolved
@@ -109,16 +109,7 @@
                 break
     return model, model_type
 
-<<<<<<< HEAD
-def preprocess_data_lstm(X, lag):
-    # Get the shape of the input array
-    shape = X.shape
-
-    # Calculate the number of subarrays along the last axis
-    num_subarrays = shape[-1] // lag
-=======
 def preprocess_row_lstm(X, lag):
->>>>>>> 4bf138d6
 
     # Reshape the array by splitting it along the last axis
     transformed_X = X.reshape((X.shape[0] // lag, lag))
@@ -161,44 +152,6 @@
             else:
                 X_row = np.expand_dims(np.array(tuple_X_row), axis=0)
 
-<<<<<<< HEAD
-    return transformed_X
-
-class Model:
-    def __init__(self, mode, model, model_type, lag):
-        valid_model_type = model_type.lower() in ['nn', 'rf','lstm'] 
-        valid_mode_type = mode.lower() in ['dir_pred', 'err_corr', 'data_aug']
-        if valid_model_type and valid_mode_type:
-            self.mode = mode.lower()
-            self.model = model
-            self.model_type = model_type.lower()
-            self.lag = lag
-        else:
-            raise ValueError("Invalid model type.")
-        
-    def get_mode(self):
-        return self.mode
-        
-    def predict(self, tuple_X_row):
-
-        # Preprocess the data for the dir_pred and data_aug modes
-        if (self.mode == 'dir_pred') or (self.mode == 'data_aug'):
-            X_row = np.array(tuple_X_row[:-1])
-            if self.model_type == 'lstm':
-                X_row = preprocess_data_lstm(X_row, self.lag)
-            X_row = X_row.reshape(1, -1)
-
-        # Preprocess the data for the err_corr mode
-        elif self.mode == 'err_corr':
-            if self.model_type == 'lstm':
-                meteo_data = np.array(tuple_X_row[:-1])
-                meteo_X = preprocess_data_lstm(meteo_data, self.lag)
-                X_row = [meteo_X, tuple_X_row[-1]]
-            else:
-                X_row = np.array(tuple_X_row).reshape(1, -1)
-
-=======
->>>>>>> 4bf138d6
         # Return the predicted delta SWE for this row
         y_pred = self.model.predict(X_row).ravel()
         return y_pred