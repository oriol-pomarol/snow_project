--- conflicted
+++ resolved
@@ -80,71 +80,23 @@
     # Set the possible values for each hyperparameter
     max_depth_vals = [None, 10, 20]
     max_samples_vals = [None, 0.5, 0.8]
-<<<<<<< HEAD
     layers_nn_vals = [[2048], [128, 128, 128]]
     layers_lstm_vals = [[512], [128, 64]]
     learning_rate_vals = [1e-3, 1e-5]
-    rel_weight_vals = [1] #0.1, 1, 10
-=======
-    layers_vals = [[2048], [128, 128, 128]]
-    learning_rate_vals = [1e-3, 1e-5]
     rel_weight_vals = [0.5, 1, 2]
->>>>>>> 3b2cd017
 
     # Initialize a RF model for each combination of HP
     for max_depth in max_depth_vals:
         for max_samples in max_samples_vals:
-<<<<<<< HEAD
-            # if mode == 'data_aug':
-            #     for rel_weight in rel_weight_vals:
-            #         model = Model(mode, 'rf', lag)
-            #         model.set_hyperparameters(max_depth=max_depth, max_samples=max_samples,
-            #                                   rel_weight=rel_weight)
-            #         models.append(model)
-            # else:
-            model = Model(mode, 'rf', lag)
-            model.set_hyperparameters(max_depth=max_depth, max_samples=max_samples)
-            model.create_model(X[0].shape[1])
-=======
             model = Model('rf')
             model.set_hyperparameters(max_depth=max_depth, max_samples=max_samples)
->>>>>>> 3b2cd017
             models.append(model)
 
     # Initialize a NN model for each combination of HP
     for layers in layers_nn_vals:
         for learning_rate in learning_rate_vals:
-<<<<<<< HEAD
-            # if mode == 'data_aug':
-            #     for rel_weight in rel_weight_vals:
-            #         model = Model(mode, 'nn', lag)
-            #         model.set_hyperparameters(layers=layers, learning_rate=learning_rate,
-            #                                   rel_weight=rel_weight)
-            #         models.append(model)
-            # else:
-            model = Model(mode, 'nn', lag)
-            model.set_hyperparameters(layers=layers, learning_rate=learning_rate)
-            model.create_model(X[0].shape[1])
-            models.append(model)
-            
-    # Initialize a LSTM model for each combination of HP
-    for layers in layers_lstm_vals:
-        for learning_rate in learning_rate_vals:
-            # if mode == 'data_aug':
-            #     for rel_weight in rel_weight_vals:
-            #         model = Model(mode, 'lstm', lag)
-            #         model.set_hyperparameters(layers=layers, learning_rate=learning_rate,
-            #                                   rel_weight=rel_weight)
-            #         model.create_model(X[0].shape[1])
-            #         models.append(model)
-            # else:
-            model = Model(mode, 'lstm', lag)
-            model.set_hyperparameters(layers=layers, learning_rate=learning_rate)
-            model.create_model(X[0].shape[1])
-=======
             model = Model('nn')
             model.set_hyperparameters(layers=layers, learning_rate=learning_rate)
->>>>>>> 3b2cd017
             models.append(model)
 
     # Perform leave-one-out validation between training stations
